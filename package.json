{
  "name": "teledrive",
  "version": "0.1.0",
  "description": "Use Telegram as a cloud storage service like Google Drive",
  "main": "server.js",
  "scripts": {
    "start": "node server.js",
    "dev": "nodemon server.js",
    "test": "echo \"Error: no test specified\" && exit 1"
  },
  "keywords": [
    "telegram",
    "storage",
    "drive",
    "cloud",
    "files"
  ],
  "author": "",
  "license": "MIT",
  "dependencies": {
    "@mtproto/core": "^6.2.0",
    "cors": "^2.8.5",
    "dotenv": "^10.0.0",
<<<<<<< HEAD
    "express": "^4.21.2",
    "express-fileupload": "^1.2.1",
    "input": "^1.0.1",
    "mime-types": "^2.1.35",
    "moment": "^2.29.1",
    "morgan": "^1.10.0",
    "multer": "^1.4.4",
    "node-fetch": "^2.7.0",
    "puppeteer": "^24.4.0",
    "puppeteer-extra": "^3.3.6",
    "puppeteer-extra-plugin-stealth": "^2.11.2",
    "shortid": "^2.2.16",
    "sqlite3": "^5.1.6",
    "telegraf": "^4.16.3",
    "telegram": "^2.26.22",
    "uuid": "^11.1.0",
    "winston": "^3.3.3"
=======
    "express": "^4.17.1",
    "filereader": "^0.10.3",
    "lodash.debounce": "^4.0.8",
    "mime-types": "^2.1.35",
    "moment": "^2.29.1",
    "multer": "^1.4.4-lts.1",
    "node-fetch": "^2.6.7",
    "telegraf": "^4.10.0",
    "uuid": "^8.3.2",
    "winston": "^3.3.3",
    "ws": "^8.18.1"
>>>>>>> 76b3b24a
  },
  "devDependencies": {
    "nodemon": "^2.0.22"
  },
  "optionalDependencies": {
    "puppeteer": "^19.7.5",
    "sqlite3": "^5.0.2"
  }
}<|MERGE_RESOLUTION|>--- conflicted
+++ resolved
@@ -21,25 +21,6 @@
     "@mtproto/core": "^6.2.0",
     "cors": "^2.8.5",
     "dotenv": "^10.0.0",
-<<<<<<< HEAD
-    "express": "^4.21.2",
-    "express-fileupload": "^1.2.1",
-    "input": "^1.0.1",
-    "mime-types": "^2.1.35",
-    "moment": "^2.29.1",
-    "morgan": "^1.10.0",
-    "multer": "^1.4.4",
-    "node-fetch": "^2.7.0",
-    "puppeteer": "^24.4.0",
-    "puppeteer-extra": "^3.3.6",
-    "puppeteer-extra-plugin-stealth": "^2.11.2",
-    "shortid": "^2.2.16",
-    "sqlite3": "^5.1.6",
-    "telegraf": "^4.16.3",
-    "telegram": "^2.26.22",
-    "uuid": "^11.1.0",
-    "winston": "^3.3.3"
-=======
     "express": "^4.17.1",
     "filereader": "^0.10.3",
     "lodash.debounce": "^4.0.8",
@@ -51,7 +32,6 @@
     "uuid": "^8.3.2",
     "winston": "^3.3.3",
     "ws": "^8.18.1"
->>>>>>> 76b3b24a
   },
   "devDependencies": {
     "nodemon": "^2.0.22"
